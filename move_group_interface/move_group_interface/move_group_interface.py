--- conflicted
+++ resolved
@@ -51,20 +51,9 @@
         joint_states publishing (optional)
     robot_description (str) : A robot description topic (optional, unused)
     """
-<<<<<<< HEAD
-
-    group_name: str
-    joint_names: list[str]
-    # Note: Original code below two are optional,
-    # I think they should be required.
-    default_end_effector: str
-    default_base_link: str
-    robot_namespace: str = ""
-    robot_description: str = "robot_description"
-
 
 class MoveGroupInterface:
-=======
+
     group_name : str
     joint_names : list[str]
     default_end_effector : str = None
@@ -73,7 +62,6 @@
     robot_description:str = "robot_description"
 
 class MoveGroupInterface():
->>>>>>> a0cacef3
     """
     A motion planning interface that uses MoveIt!.
 
@@ -182,12 +170,6 @@
         self.position_constraints_ = []
         self.orientation_constraints_ = []
         self.joint_constraints_ = []
-<<<<<<< HEAD
-        self.visibility_constraints_ = (
-            []
-        )  # Add funcitonality for increasd quality submisison -- doesnt exist
-=======
->>>>>>> a0cacef3
 
         # PUBLISHERS
 
@@ -1515,12 +1497,6 @@
         self.constraints_.orientation_constraints =\
             self.orientation_constraints_
         self.constraints_.joint_constraints = self.joint_constraints_
-<<<<<<< HEAD
-
-        # !!! Fix this function
-        # self.constraints_ = self.mergeJointConstraints()
-=======
->>>>>>> a0cacef3
         request.goal_constraints = [self.constraints_]
         return request
 
@@ -1687,14 +1663,9 @@
             status (GoalStatus) : Indicates goal status.
 
         """
-<<<<<<< HEAD
-        if not (eef_pose_stamped is None):
-            self.addPositionConstraint(eef_pose_stamped)
-            self.addOrientationConstraint(eef_pose_stamped)
-=======
+
         if(not(eef_pose_stamped is None)):
             self.addPoseConsraint(eef_pose_stamped)
->>>>>>> a0cacef3
 
         # If plan_only = False (executing trajectory right after),
         # MUST start at current state
